--- conflicted
+++ resolved
@@ -203,7 +203,6 @@
 
         print()
 
-<<<<<<< HEAD
     def check_dependencies(self):
 
         print(' 🔍 Checking dependencies for local changes')
@@ -215,8 +214,6 @@
             else:
                 print('\t 🧼 Dependency {} is clean'.format(dep_dict['name']))        
 
-=======
->>>>>>> 4ed5e0df
     def generate_ninja_file(self, config, env):
 
         build_environment = get_build_environment(env)
@@ -328,9 +325,5 @@
 
     stella_repo = StellaRepo.from_yaml(root_path / 'stella.yaml')
     stella_repo.resolve_dependencies()
-<<<<<<< HEAD
     stella_repo.generate_ninja_file(args.config, args.env)
-    stella_repo.check_dependencies()
-=======
-    stella_repo.generate_ninja_file(args.config, args.env)
->>>>>>> 4ed5e0df
+    stella_repo.check_dependencies()